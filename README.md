--- conflicted
+++ resolved
@@ -1,8 +1,4 @@
-<<<<<<< HEAD
-# Pipes-Concurrency v2.0.3
-=======
 # Pipes-Concurrency v2.0.5
->>>>>>> 681ff609
 
 `pipes-concurrency` provides an actor-like concurrency system that interfaces
 with
